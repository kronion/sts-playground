__pycache__/

# Don't check in 3rd party jars (game + mods)
lib
mods

# Communication channel with docker containers
out

# Temp directory for running the game locally
tmp

# Never check the game in, wherever it may be in the tree
desktop-1.0.jar

# Don't check in local wandb experiment files.
wandb

# training data
<<<<<<< HEAD
data/*
!data/*.py
=======
data

# ray checkpoints
checkpoints
>>>>>>> 3e0958d5
<|MERGE_RESOLUTION|>--- conflicted
+++ resolved
@@ -17,12 +17,8 @@
 wandb
 
 # training data
-<<<<<<< HEAD
 data/*
 !data/*.py
-=======
-data
 
 # ray checkpoints
-checkpoints
->>>>>>> 3e0958d5
+checkpoints